--- conflicted
+++ resolved
@@ -8,11 +8,6 @@
 import numpy as np
 from numba import jit, float64, int64
 from numba.experimental import jitclass
-
-<<<<<<< HEAD
-=======
-
->>>>>>> be251743
 
 spec_mark = [
      ('xnum', int64),
@@ -73,21 +68,12 @@
     P : ARRAY
         Marker pressure
     gII : ARRAY
-<<<<<<< HEAD
-        E_rat : ARRAY
-=======
         Marker accumulated strain
     E_rat : ARRAY
->>>>>>> be251743
         eii_marker/eii_grid ratio.
     epsii : ARRAY
         Marker deviatoric strain rate
     
-<<<<<<< HEAD
-=======
-    
-    '''
->>>>>>> be251743
     
     '''
     # creates empty marker property arrays
@@ -108,11 +94,7 @@
         None.
 
         '''
-<<<<<<< HEAD
-
-=======
-        
->>>>>>> be251743
+
         # number of markers in each direction in initial setup
         self.xnum = numx
         self.ynum = numy
